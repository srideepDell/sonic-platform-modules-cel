--- conflicted
+++ resolved
@@ -5,11 +5,7 @@
 KVERSION   ?= $(shell uname -r)
 KERNEL_SRC :=  /lib/modules/$(KVERSION)
 MOD_SRC_DIR:= $(shell pwd)
-<<<<<<< HEAD
-MODULE_DIRS:= dx010 questone2 silverstone phalanx
-=======
-MODULE_DIRS:= dx010 questone2 silverstone fishbone48 fishbone32
->>>>>>> f15ea13e
+MODULE_DIRS:= dx010 questone2 silverstone phalanx fishbone48 fishbone32
 
 %:
 	dh $@
